--- conflicted
+++ resolved
@@ -89,23 +89,16 @@
                 hook=self._except_hook,
                 warning_hook=self._warn_hook,
             ) as _:
-<<<<<<< HEAD
-                qapp = self.get_app()
-                try:
-                    self._setup_socket(qapp)
-                except PermissionError as e:
-                    print(e)
-                qapp.exec()
-                return None
-=======
                 return self._run_app_routine()
         return self._run_app_routine()
->>>>>>> 8ee4647f
 
     def _run_app_routine(self):
+        qapp = self.get_app()
         try:
-            qapp = self.get_app()
-            self._setup_socket(qapp)
+            try:
+                self._setup_socket(qapp)
+            except PermissionError as e:
+                print(e)
             qapp.exec()
         finally:
             self.close_socket()
