<<<<<<< HEAD
__version__ = "0.0.14.dev0"
=======
__version__ = "0.0.14"
>>>>>>> 89aa77c4
__author__ = "Hanjin Liu"

from typing import TYPE_CHECKING
from himena.core import (
    new_window,
    create_model,
    create_array_model,
    create_dataframe_model,
    create_image_model,
    create_table_model,
    create_text_model,
)
from himena.consts import StandardType
from himena.widgets import MainWindow
from himena.types import WidgetDataModel, ClipboardDataModel, Parametric
from himena._app_model import AppContext

__all__ = [
    "new_window",
    "create_model",
    "create_array_model",
    "create_dataframe_model",
    "create_image_model",
    "create_table_model",
    "create_text_model",
    "StandardType",
    "MainWindow",
    "WidgetDataModel",
    "ClipboardDataModel",
    "Parametric",
    "AppContext",
]

if TYPE_CHECKING:
    from himena.standards import plotting  # noqa: F401


def __getattr__(name: str):
    if name == "plotting":
        from himena.standards import plotting

        return plotting
    raise AttributeError(f"module {__name__!r} has no attribute {name!r}")<|MERGE_RESOLUTION|>--- conflicted
+++ resolved
@@ -1,8 +1,4 @@
-<<<<<<< HEAD
-__version__ = "0.0.14.dev0"
-=======
-__version__ = "0.0.14"
->>>>>>> 89aa77c4
+__version__ = "0.0.15"
 __author__ = "Hanjin Liu"
 
 from typing import TYPE_CHECKING
